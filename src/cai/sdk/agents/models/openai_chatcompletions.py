from __future__ import annotations

import dataclasses
import json
import time
import os
import litellm
import tiktoken
import inspect
import hashlib
import re
import asyncio

from collections.abc import AsyncIterator, Iterable
from dataclasses import dataclass, field
from typing import TYPE_CHECKING, Any, Literal, cast, overload
from cai.util import get_ollama_api_base, fix_message_list, cli_print_agent_messages, create_agent_streaming_context, update_agent_streaming_content, finish_agent_streaming
from wasabi import color

from openai import NOT_GIVEN, AsyncOpenAI, AsyncStream, NotGiven
from openai.types import ChatModel
from openai.types.chat import (
    ChatCompletion,
    ChatCompletionAssistantMessageParam,
    ChatCompletionChunk,
    ChatCompletionContentPartImageParam,
    ChatCompletionContentPartParam,
    ChatCompletionContentPartTextParam,
    ChatCompletionDeveloperMessageParam,
    ChatCompletionMessage,
    ChatCompletionMessageParam,
    ChatCompletionMessageToolCallParam,
    ChatCompletionSystemMessageParam,
    ChatCompletionToolChoiceOptionParam,
    ChatCompletionToolMessageParam,
    ChatCompletionUserMessageParam,
)
from openai.types.chat.chat_completion_tool_param import ChatCompletionToolParam
from openai.types.chat.completion_create_params import ResponseFormat
from openai.types.completion_usage import CompletionUsage
from openai.types.responses import (
    EasyInputMessageParam,
    Response,
    ResponseCompletedEvent,
    ResponseContentPartAddedEvent,
    ResponseContentPartDoneEvent,
    ResponseCreatedEvent,
    ResponseFileSearchToolCallParam,
    ResponseFunctionCallArgumentsDeltaEvent,
    ResponseFunctionToolCall,
    ResponseFunctionToolCallParam,
    ResponseInputContentParam,
    ResponseInputImageParam,
    ResponseInputTextParam,
    ResponseOutputItem,
    ResponseOutputItemAddedEvent,
    ResponseOutputItemDoneEvent,
    ResponseOutputMessage,
    ResponseOutputMessageParam,
    ResponseOutputRefusal,
    ResponseOutputText,
    ResponseRefusalDeltaEvent,
    ResponseTextDeltaEvent,
    ResponseUsage,
)
from openai.types.responses.response_input_param import FunctionCallOutput, ItemReference, Message
from openai.types.responses.response_usage import OutputTokensDetails
from cai.util import calculate_model_cost
# Create custom InputTokensDetails class since it's not available in current OpenAI version
from openai._models import BaseModel
class InputTokensDetails(BaseModel):
    prompt_tokens: int
    """The number of prompt tokens."""
    cached_tokens: int = 0
    """The number of cached tokens."""

from .. import _debug
from ..agent_output import AgentOutputSchema
from ..exceptions import AgentsException, UserError
from ..handoffs import Handoff
from ..items import ModelResponse, TResponseInputItem, TResponseOutputItem, TResponseStreamEvent
from ..logger import logger
from ..tool import FunctionTool, Tool
from ..tracing import generation_span
from ..tracing.span_data import GenerationSpanData
from ..tracing.spans import Span
from ..usage import Usage
from ..version import __version__
from .fake_id import FAKE_RESPONSES_ID
from .interface import Model, ModelTracing

if TYPE_CHECKING:
    from ..model_settings import ModelSettings


# Suppress debug info from litellm
litellm.suppress_debug_info = True

if os.getenv('CAI_MODEL') == "o3-mini" or os.getenv('CAI_MODEL') == "gemini-1.5-pro": 
    litellm.drop_params = True

_USER_AGENT = f"Agents/Python {__version__}"
_HEADERS = {"User-Agent": _USER_AGENT}

message_history = []

# Function to add a message to history if it's not a duplicate
def add_to_message_history(msg):
    """Add a message to history if it's not a duplicate."""
    if not message_history:
        message_history.append(msg)
        return

    is_duplicate = False

    if msg.get("role") in ["system", "user"]:
        is_duplicate = any(
            existing.get("role") == msg.get("role") and 
            existing.get("content") == msg.get("content")
            for existing in message_history
        )

    elif msg.get("role") == "assistant" and msg.get("tool_calls"):
        is_duplicate = any(
            existing.get("role") == "assistant" and 
            existing.get("tool_calls") and 
            existing["tool_calls"][0].get("id") == msg["tool_calls"][0].get("id")
            for existing in message_history
        )

    if not is_duplicate:
        message_history.append(msg)

@dataclass
class _StreamingState:
    started: bool = False
    text_content_index_and_output: tuple[int, ResponseOutputText] | None = None
    refusal_content_index_and_output: tuple[int, ResponseOutputRefusal] | None = None
    function_calls: dict[int, ResponseFunctionToolCall] = field(default_factory=dict)


# Add a new function for consistent token counting using tiktoken
def count_tokens_with_tiktoken(text_or_messages):
    """
    Count tokens consistently using tiktoken library.
    Works with both strings and message lists.
    Returns a tuple of (input_tokens, reasoning_tokens).
    """
    if not text_or_messages:
        return 0, 0
        
    try:
        # Try to use cl100k_base encoding (used by GPT-4 and GPT-3.5-turbo)
        encoding = tiktoken.get_encoding("cl100k_base")
    except:
        # Fall back to GPT-2 encoding if cl100k is not available
        try:
            encoding = tiktoken.get_encoding("gpt2")
        except:
            # If tiktoken fails, fall back to character estimate
            if isinstance(text_or_messages, str):
                return len(text_or_messages) // 4, 0
            elif isinstance(text_or_messages, list):
                total_len = 0
                for msg in text_or_messages:
                    if isinstance(msg, dict) and 'content' in msg:
                        if isinstance(msg['content'], str):
                            total_len += len(msg['content'])
                return total_len // 4, 0
            else:
                return 0, 0
    
    # Process different input types
    if isinstance(text_or_messages, str):
        token_count = len(encoding.encode(text_or_messages))
        return token_count, 0
    elif isinstance(text_or_messages, list):
        total_tokens = 0
        reasoning_tokens = 0
        
        # Add tokens for the messages format (ChatML format overhead)
        # Each message has a base overhead (usually ~4 tokens)
        total_tokens += len(text_or_messages) * 4
        
        for msg in text_or_messages:
            if isinstance(msg, dict):
                # Add tokens for role
                if 'role' in msg:
                    total_tokens += len(encoding.encode(msg['role']))
                
                # Count content tokens
                if 'content' in msg and msg['content']:
                    if isinstance(msg['content'], str):
                        content_tokens = len(encoding.encode(msg['content']))
                        total_tokens += content_tokens
                        
                        # Count tokens in assistant messages as reasoning tokens
                        if msg.get('role') == 'assistant':
                            reasoning_tokens += content_tokens
                    elif isinstance(msg['content'], list):
                        for content_part in msg['content']:
                            if isinstance(content_part, dict) and 'text' in content_part:
                                part_tokens = len(encoding.encode(content_part['text']))
                                total_tokens += part_tokens
                                if msg.get('role') == 'assistant':
                                    reasoning_tokens += part_tokens
        
        return total_tokens, reasoning_tokens
    else:
        return 0, 0


class OpenAIChatCompletionsModel(Model):
    def __init__(
        self,
        model: str | ChatModel,
        openai_client: AsyncOpenAI,
    ) -> None:
        self.model = model
        self._client = openai_client
        # Check if we're using OLLAMA models
        self.is_ollama = os.getenv('OLLAMA') is not None and os.getenv('OLLAMA').lower() != 'false'
        self.empty_content_error_shown = False
        
        # Track interaction counter and token totals for cli display
        self.interaction_counter = 0
        self.total_input_tokens = 0
        self.total_output_tokens = 0
        self.total_reasoning_tokens = 0
        self.agent_name = "Agent"  # Default name
        
        # Flags for CLI integration
        self.disable_rich_streaming = False    # Prevents creating a rich panel in the model
        self.suppress_final_output = False     # Prevents duplicate output at end of streaming
        
    def set_agent_name(self, name: str) -> None:
        """Set the agent name for CLI display purposes."""
        self.agent_name = name
        
    def _non_null_or_not_given(self, value: Any) -> Any:
        return value if value is not None else NOT_GIVEN

    async def get_response(
        self,
        system_instructions: str | None,
        input: str | list[TResponseInputItem],
        model_settings: ModelSettings,
        tools: list[Tool],
        output_schema: AgentOutputSchema | None,
        handoffs: list[Handoff],
        tracing: ModelTracing,
    ) -> ModelResponse:
        # Increment the interaction counter for CLI display
        self.interaction_counter += 1
        
        with generation_span(
            model=str(self.model),
            model_config=dataclasses.asdict(model_settings)
            | {"base_url": str(self._client.base_url)},
            disabled=tracing.is_disabled(),
        ) as span_generation:
            # Prepare the messages for consistent token counting
            converted_messages = _Converter.items_to_messages(input)
            if system_instructions:
                converted_messages.insert(
                    0,
                    {
                        "content": system_instructions,
                        "role": "system",
                    },
                )
            # --- Add to message_history: user, system, and assistant tool call messages ---
            # Add system prompt to message_history
            if system_instructions:
                sys_msg = {
                    "role": "system",
                    "content": system_instructions
                }
                add_to_message_history(sys_msg)
                
            # Add user prompt(s) to message_history
            if isinstance(input, str):
                user_msg = {
                    "role": "user",
                    "content": input
                }
                add_to_message_history(user_msg)
            elif isinstance(input, list):
                for item in input:
                    # Try to extract user messages
                    if isinstance(item, dict):
                        if item.get("role") == "user":
                            user_msg = {
                                "role": "user",
                                "content": item.get("content", "")
                            }
                            add_to_message_history(user_msg)
            # Get token count estimate before API call for consistent counting
            estimated_input_tokens, _ = count_tokens_with_tiktoken(converted_messages)
            
            response = await self._fetch_response(
                system_instructions,
                input,
                model_settings,
                tools,
                output_schema,
                handoffs,
                span_generation,
                tracing,
                stream=False,
            )

            if _debug.DONT_LOG_MODEL_DATA:
                logger.debug("Received model response")
            else:
                logger.debug(
                    f"LLM resp:\n{json.dumps(response.choices[0].message.model_dump(), indent=2)}\n"
                )

            # Ensure we have reasonable token counts
            if response.usage:
                input_tokens = response.usage.prompt_tokens
                output_tokens = response.usage.completion_tokens
                total_tokens = response.usage.total_tokens
                
                # Use estimated tokens if API returns zeroes or implausible values
                if input_tokens == 0 or input_tokens < (len(str(input)) // 10):  # Sanity check
                    input_tokens = estimated_input_tokens
                    total_tokens = input_tokens + output_tokens
                
                # # Debug information
                # print(f"\nDEBUG CONSISTENT TOKEN COUNTS - API tokens: input={input_tokens}, output={output_tokens}, total={total_tokens}")
                # print(f"Estimated tokens were: input={estimated_input_tokens}")
            else:
                # If no usage info, use our estimates
                input_tokens = estimated_input_tokens
                output_tokens = 0
                total_tokens = input_tokens
                # print(f"\nDEBUG CONSISTENT TOKEN COUNTS - No API tokens, using estimates: input={input_tokens}, output={output_tokens}")

            
            # Update token totals for CLI display
            self.total_input_tokens += input_tokens
            self.total_output_tokens += output_tokens
            if (response.usage and 
                hasattr(response.usage, 'completion_tokens_details') and 
                response.usage.completion_tokens_details and 
                hasattr(response.usage.completion_tokens_details, 'reasoning_tokens')):
                self.total_reasoning_tokens += response.usage.completion_tokens_details.reasoning_tokens

            # Check if this message contains tool calls
            tool_output = None
            should_display_message = True

            if (hasattr(response.choices[0].message, 'tool_calls') and 
                response.choices[0].message.tool_calls):
                
                # For each tool call in the message, get corresponding output if available
                for tool_call in response.choices[0].message.tool_calls:
                    call_id = tool_call.id
                    
                    # If we're using direct tool output display with cli_print_tool_output,
                    # and we've already displayed this tool call output, we can skip displaying
                    # the assistant message to avoid duplication
                    if (hasattr(_Converter, 'tool_outputs') and call_id in _Converter.tool_outputs and
                        hasattr(_Converter, 'recent_tool_calls') and call_id in _Converter.recent_tool_calls):
                        # We've already displayed this tool and its output directly
                        should_display_message = False
                        break

            # Only display the agent message if we haven't already shown the tool output
            if should_display_message:
                # Print the agent message for CLI display
                cli_print_agent_messages(
                    agent_name=getattr(self, 'agent_name', 'Agent'),
                    message=response.choices[0].message,
                    counter=getattr(self, 'interaction_counter', 0),
                    model=str(self.model),
                    debug=False,
                    interaction_input_tokens=input_tokens,
                    interaction_output_tokens=output_tokens,
                    interaction_reasoning_tokens=(
                        response.usage.completion_tokens_details.reasoning_tokens 
                        if response.usage and hasattr(response.usage, 'completion_tokens_details') 
                        and response.usage.completion_tokens_details
                        and hasattr(response.usage.completion_tokens_details, 'reasoning_tokens')
                        else 0
                    ),
                    total_input_tokens=getattr(self, 'total_input_tokens', 0),
                    total_output_tokens=getattr(self, 'total_output_tokens', 0),
                    total_reasoning_tokens=getattr(self, 'total_reasoning_tokens', 0),
                    interaction_cost=None,
                    total_cost=None,
                    tool_output=None,  # Don't pass tool output here, we're using direct display
                )

            # --- Add assistant tool call to message_history if present ---
            # If the response contains tool_calls, add them to message_history as assistant messages
            assistant_msg = response.choices[0].message
            if hasattr(assistant_msg, "tool_calls") and assistant_msg.tool_calls:
                for tool_call in assistant_msg.tool_calls:
                    # Compose a message for the tool call
                    tool_call_msg = {
                        "role": "assistant",
                        "content": None,
                        "tool_calls": [
                            {
                                "id": tool_call.id,
                                "type": tool_call.type,
                                "function": {
                                    "name": tool_call.function.name,
                                    "arguments": tool_call.function.arguments
                                }
                            }
                        ]
                    }
                    
                    add_to_message_history(tool_call_msg)
            # If the assistant message is just text, add it as well
            elif hasattr(assistant_msg, "content") and assistant_msg.content:
                asst_msg = {
                    "role": "assistant",
                    "content": assistant_msg.content
                }
                add_to_message_history(asst_msg)

            usage = (
                Usage(
                    requests=1,
                    input_tokens=input_tokens,
                    output_tokens=output_tokens,
                    total_tokens=input_tokens + output_tokens,
                )
                if response.usage or input_tokens > 0
                else Usage()
            )
            if tracing.include_data():
                span_generation.span_data.output = [response.choices[0].message.model_dump()]
            span_generation.span_data.usage = {
                "input_tokens": usage.input_tokens,
                "output_tokens": usage.output_tokens,
            }

            items = _Converter.message_to_output_items(response.choices[0].message)

            return ModelResponse(
                output=items,
                usage=usage,
                referenceable_id=None,
            )

    async def stream_response(
        self,
        system_instructions: str | None,
        input: str | list[TResponseInputItem],
        model_settings: ModelSettings,
        tools: list[Tool],
        output_schema: AgentOutputSchema | None,
        handoffs: list[Handoff],
        tracing: ModelTracing,
    ) -> AsyncIterator[TResponseStreamEvent]:
        """
        Yields a partial message as it is generated, as well as the usage information.
        """
        # Increment the interaction counter for CLI display
        self.interaction_counter += 1
        
        # Check if streaming should be shown in rich panel
        should_show_rich_stream = os.getenv('CAI_STREAM', 'false').lower() == 'true' and not self.disable_rich_streaming
        
        # Create streaming context if needed
        streaming_context = None
        if should_show_rich_stream:
            streaming_context = create_agent_streaming_context(
                agent_name=self.agent_name,
                counter=self.interaction_counter,
                model=str(self.model)
            )
        
        with generation_span(
            model=str(self.model),
            model_config=dataclasses.asdict(model_settings)
            | {"base_url": str(self._client.base_url)},
            disabled=tracing.is_disabled(),
        ) as span_generation:
            # Prepare messages for consistent token counting
            converted_messages = _Converter.items_to_messages(input)
            if system_instructions:
                converted_messages.insert(
                    0,
                    {
                        "content": system_instructions,
                        "role": "system",
                    },
                )
           # --- Add to message_history: user, system prompts ---
            if system_instructions:
                sys_msg = {
                    "role": "system",
                    "content": system_instructions
                }
                add_to_message_history(sys_msg)
                
            if isinstance(input, str):
                user_msg = {
                    "role": "user",
                    "content": input
                }
                add_to_message_history(user_msg)
            elif isinstance(input, list):
                for item in input:
                    if isinstance(item, dict):
                        if item.get("role") == "user":
                            user_msg = {
                                "role": "user",
                                "content": item.get("content", "")
                            }
                            add_to_message_history(user_msg)
            # Get token count estimate before API call for consistent counting
            estimated_input_tokens, _ = count_tokens_with_tiktoken(converted_messages)
            
            response, stream = await self._fetch_response(
                system_instructions,
                input,
                model_settings,
                tools,
                output_schema,
                handoffs,
                span_generation,
                tracing,
                stream=True,
            )

            usage: CompletionUsage | None = None
            state = _StreamingState()
            
            # Manual token counting (when API doesn't provide it)
            output_text = ""
            estimated_output_tokens = 0
            
            # Initialize a streaming text accumulator for rich display
            streaming_text_buffer = ""
            # For tool call streaming, accumulate tool_calls to add to message_history at the end
            streamed_tool_calls = []
            
            # Ollama specific: accumulate full content to check for function calls at the end
            # Some Ollama models output the function call as JSON in the text content
            ollama_full_content = ""
            is_ollama = False
            
            model_str = str(self.model).lower()
            is_ollama = self.is_ollama or "ollama" in model_str or ":" in model_str or "qwen" in model_str
            
            # Add visual separation before agent output
            if streaming_context and should_show_rich_stream:
                # If we're using rich context, we'll add separation through that
                pass
            else:
                # Print clear visual separator
                print("\n")
                
            async for chunk in stream:
                if not state.started:
                    state.started = True
                    yield ResponseCreatedEvent(
                        response=response,
                        type="response.created",
                    )

                # The usage is only available in the last chunk
                if hasattr(chunk, 'usage'):
                    usage = chunk.usage
                # For Ollama/LiteLLM streams that don't have usage attribute
                else:
                    usage = None

                # Handle different stream chunk formats
                if hasattr(chunk, 'choices') and chunk.choices:
                    choices = chunk.choices
                elif hasattr(chunk, 'delta') and chunk.delta:
                    # Some providers might return delta directly
                    choices = [{"delta": chunk.delta}]
                elif isinstance(chunk, dict) and 'choices' in chunk:
                    choices = chunk['choices']
                # Special handling for Qwen/Ollama chunks 
                elif isinstance(chunk, dict) and ('content' in chunk or 'function_call' in chunk):
                    # Qwen direct delta format - convert to standard
                    choices = [{"delta": chunk}]
                else:
                    # Skip chunks that don't contain choice data
                    continue
                
                if not choices or len(choices) == 0:
                    continue
                
                # Get the delta content
                delta = None
                if hasattr(choices[0], 'delta'):
                    delta = choices[0].delta
                elif isinstance(choices[0], dict) and 'delta' in choices[0]:
                    delta = choices[0]['delta']
                
                if not delta:
                    continue

                # Handle text
                content = None
                if hasattr(delta, 'content') and delta.content is not None:
                    content = delta.content
                elif isinstance(delta, dict) and 'content' in delta and delta['content'] is not None:
                    content = delta['content']
                
                if content:
                    # For Ollama, we need to accumulate the full content to check for function calls
                    if is_ollama:
                        ollama_full_content += content
                    
                    # Add to the streaming text buffer
                    streaming_text_buffer += content
                    
                    # Update streaming display if enabled - always do this for text content
                    if streaming_context:
                        update_agent_streaming_content(streaming_context, content)
                    
                    # More accurate token counting for text content
                    output_text += content
                    token_count, _ = count_tokens_with_tiktoken(output_text)
                    estimated_output_tokens = token_count
                    
                    if not state.text_content_index_and_output:
                        # Initialize a content tracker for streaming text
                        state.text_content_index_and_output = (
                            0 if not state.refusal_content_index_and_output else 1,
                            ResponseOutputText(
                                text="",
                                type="output_text",
                                annotations=[],
                            ),
                        )
                        # Start a new assistant message stream
                        assistant_item = ResponseOutputMessage(
                            id=FAKE_RESPONSES_ID,
                            content=[],
                            role="assistant",
                            type="message",
                            status="in_progress",
                        )
                        # Notify consumers of the start of a new output message + first content part
                        yield ResponseOutputItemAddedEvent(
                            item=assistant_item,
                            output_index=0,
                            type="response.output_item.added",
                        )
                        yield ResponseContentPartAddedEvent(
                            content_index=state.text_content_index_and_output[0],
                            item_id=FAKE_RESPONSES_ID,
                            output_index=0,
                            part=ResponseOutputText(
                                text="",
                                type="output_text",
                                annotations=[],
                            ),
                            type="response.content_part.added",
                        )
                    # Emit the delta for this segment of content
                    yield ResponseTextDeltaEvent(
                        content_index=state.text_content_index_and_output[0],
                        delta=content,
                        item_id=FAKE_RESPONSES_ID,
                        output_index=0,
                        type="response.output_text.delta",
                    )
                    # Accumulate the text into the response part
                    state.text_content_index_and_output[1].text += content

                # Handle refusals (model declines to answer)
                refusal_content = None
                if hasattr(delta, 'refusal') and delta.refusal:
                    refusal_content = delta.refusal
                elif isinstance(delta, dict) and 'refusal' in delta and delta['refusal']:
                    refusal_content = delta['refusal']
                
                if refusal_content:
                    if not state.refusal_content_index_and_output:
                        # Initialize a content tracker for streaming refusal text
                        state.refusal_content_index_and_output = (
                            0 if not state.text_content_index_and_output else 1,
                            ResponseOutputRefusal(refusal="", type="refusal"),
                        )
                        # Start a new assistant message if one doesn't exist yet (in-progress)
                        assistant_item = ResponseOutputMessage(
                            id=FAKE_RESPONSES_ID,
                            content=[],
                            role="assistant",
                            type="message",
                            status="in_progress",
                        )
                        # Notify downstream that assistant message + first content part are starting
                        yield ResponseOutputItemAddedEvent(
                            item=assistant_item,
                            output_index=0,
                            type="response.output_item.added",
                        )
                        yield ResponseContentPartAddedEvent(
                            content_index=state.refusal_content_index_and_output[0],
                            item_id=FAKE_RESPONSES_ID,
                            output_index=0,
                            part=ResponseOutputText(
                                text="",
                                type="output_text",
                                annotations=[],
                            ),
                            type="response.content_part.added",
                        )
                    # Emit the delta for this segment of refusal
                    yield ResponseRefusalDeltaEvent(
                        content_index=state.refusal_content_index_and_output[0],
                        delta=refusal_content,
                        item_id=FAKE_RESPONSES_ID,
                        output_index=0,
                        type="response.refusal.delta",
                    )
                    # Accumulate the refusal string in the output part
                    state.refusal_content_index_and_output[1].refusal += refusal_content

                # Handle tool calls
                # Because we don't know the name of the function until the end of the stream, we'll
                # save everything and yield events at the end
                tool_calls = self._detect_and_format_function_calls(delta)
                
                if tool_calls:
                    for tc_delta in tool_calls:
                        tc_index = tc_delta.index if hasattr(tc_delta, 'index') else tc_delta.get('index', 0)
                        if tc_index not in state.function_calls:
                            state.function_calls[tc_index] = ResponseFunctionToolCall(
                                id=FAKE_RESPONSES_ID,
                                arguments="",
                                name="",
                                type="function_call",
                                call_id="",
                            )
                        
                        tc_function = None
                        if hasattr(tc_delta, 'function'):
                            tc_function = tc_delta.function
                        elif isinstance(tc_delta, dict) and 'function' in tc_delta:
                            tc_function = tc_delta['function']
                            
                        if tc_function:
                            # Handle both object and dict formats
                            args = ""
                            if hasattr(tc_function, 'arguments'):
                                args = tc_function.arguments or ""
                            elif isinstance(tc_function, dict) and 'arguments' in tc_function:
                                args = tc_function.get('arguments', "") or ""
                                
                            name = ""
                            if hasattr(tc_function, 'name'):
                                name = tc_function.name or ""
                            elif isinstance(tc_function, dict) and 'name' in tc_function:
                                name = tc_function.get('name', "") or ""
                                
                            state.function_calls[tc_index].arguments += args
                            state.function_calls[tc_index].name += name
                        
                        # Handle call_id in both formats
                        call_id = ""
                        if hasattr(tc_delta, 'id'):
                            call_id = tc_delta.id or ""
                        elif isinstance(tc_delta, dict) and 'id' in tc_delta:
                            call_id = tc_delta.get('id', "") or ""
                        else:
                            # For Qwen models, generate a predictable ID if none is provided
                            if state.function_calls[tc_index].name:
                                # Generate a stable ID from the function name and arguments
                                call_id = f"call_{hashlib.md5(state.function_calls[tc_index].name.encode()).hexdigest()[:8]}"

                        state.function_calls[tc_index].call_id += call_id

                        # --- Accumulate tool call for message_history ---
                        # Only add if not already present (avoid duplicates in streaming)
                        tool_call_msg = {
                            "role": "assistant",
                            "content": None,
                            "tool_calls": [
                                {
                                    "id": state.function_calls[tc_index].call_id,
                                    "type": "function",
                                    "function": {
                                        "name": state.function_calls[tc_index].name,
                                        "arguments": state.function_calls[tc_index].arguments
                                    }
                                }
                            ]
                        }
                        # Only add if not already in streamed_tool_calls
                        if tool_call_msg not in streamed_tool_calls:
                            streamed_tool_calls.append(tool_call_msg)
                            add_to_message_history(tool_call_msg)

            # Special handling for Ollama - check if accumulated text contains a valid function call
            if is_ollama and ollama_full_content and len(state.function_calls) == 0:
                # Look for JSON object that might be a function call
                try:
                    # Try to extract a JSON object from the content
                    json_start = ollama_full_content.find('{')
                    json_end = ollama_full_content.rfind('}') + 1
                                        
                    if json_start >= 0 and json_end > json_start:
                        json_str = ollama_full_content[json_start:json_end]                        
                        # Try to parse the JSON
                        parsed = json.loads(json_str)
                        
                        # Check if it looks like a function call
                        if ('name' in parsed and 'arguments' in parsed):
                            logger.debug(f"Found valid function call in Ollama output: {json_str}")
                            
                            # Create a tool call ID
                            tool_call_id = f"call_{hashlib.md5((parsed['name'] + str(time.time())).encode()).hexdigest()[:8]}"
                            
                            # Ensure arguments is a valid JSON string
                            arguments_str = ""
                            if isinstance(parsed['arguments'], dict):
                                # Remove 'ctf' field if it exists
                                if 'ctf' in parsed['arguments']:
                                    del parsed['arguments']['ctf']
                                arguments_str = json.dumps(parsed['arguments'])
                            elif isinstance(parsed['arguments'], str):
                                # If it's already a string, check if it's valid JSON
                                try:
                                    # Try parsing to validate and remove 'ctf' if present
                                    args_dict = json.loads(parsed['arguments'])
                                    if isinstance(args_dict, dict) and 'ctf' in args_dict:
                                        del args_dict['ctf']
                                    arguments_str = json.dumps(args_dict)
                                except:
                                    # If not valid JSON, encode it as a JSON string
                                    arguments_str = json.dumps(parsed['arguments'])
                            else:
                                # For any other type, convert to string and then JSON
                                arguments_str = json.dumps(str(parsed['arguments']))                            
                            # Add it to our function_calls state
                            state.function_calls[0] = ResponseFunctionToolCall(
                                id=FAKE_RESPONSES_ID,
                                arguments=arguments_str,
                                name=parsed['name'],
                                type="function_call",
                                call_id=tool_call_id,
                            )
                            
                            # Display the tool call in CLI
                            from cai.util import cli_print_agent_messages
                            try:
                                # Create a message-like object to display the function call
                                tool_msg = type('ToolCallWrapper', (), {
                                    'content': None,
                                    'tool_calls': [
                                        type('ToolCallDetail', (), {
                                            'function': type('FunctionDetail', (), {
                                                'name': parsed['name'],
                                                'arguments': arguments_str
                                            }),
                                            'id': tool_call_id,
                                            'type': 'function'
                                        })
                                    ]
                                })
                                
                                # Print the tool call using the CLI utility
                                cli_print_agent_messages(
                                    agent_name=getattr(self, 'agent_name', 'Agent'),
                                    message=tool_msg,
                                    counter=getattr(self, 'interaction_counter', 0),
                                    model=str(self.model),
                                    debug=False,
                                    interaction_input_tokens=estimated_input_tokens,
                                    interaction_output_tokens=estimated_output_tokens,
                                    interaction_reasoning_tokens=0,  # Not available for Ollama
                                    total_input_tokens=getattr(self, 'total_input_tokens', 0) + estimated_input_tokens,
                                    total_output_tokens=getattr(self, 'total_output_tokens', 0) + estimated_output_tokens,
                                    total_reasoning_tokens=getattr(self, 'total_reasoning_tokens', 0),
                                    interaction_cost=None,
                                    total_cost=None,
                                    tool_output=None  # Will be shown once the tool is executed
                                )
                            except Exception as e:
                                logger.error(f"Error displaying tool call in CLI: {e}")
                            
                            # Add to message history
                            tool_call_msg = {
                                "role": "assistant",
                                "content": None,
                                "tool_calls": [
                                    {
                                        "id": tool_call_id,
                                        "type": "function",
                                        "function": {
                                            "name": parsed['name'],
                                            "arguments": arguments_str
                                        }
                                    }
                                ]
                            }
                            
                            streamed_tool_calls.append(tool_call_msg)
                            add_to_message_history(tool_call_msg)
                            
                            logger.debug(f"Added function call: {parsed['name']} with args: {arguments_str}")
                except Exception as e:
                    pass

            function_call_starting_index = 0
            if state.text_content_index_and_output:
                function_call_starting_index += 1
                # Send end event for this content part
                yield ResponseContentPartDoneEvent(
                    content_index=state.text_content_index_and_output[0],
                    item_id=FAKE_RESPONSES_ID,
                    output_index=0,
                    part=state.text_content_index_and_output[1],
                    type="response.content_part.done",
                )

            if state.refusal_content_index_and_output:
                function_call_starting_index += 1
                # Send end event for this content part
                yield ResponseContentPartDoneEvent(
                    content_index=state.refusal_content_index_and_output[0],
                    item_id=FAKE_RESPONSES_ID,
                    output_index=0,
                    part=state.refusal_content_index_and_output[1],
                    type="response.content_part.done",
                )

            # Actually send events for the function calls
            for function_call in state.function_calls.values():
                # First, a ResponseOutputItemAdded for the function call
                yield ResponseOutputItemAddedEvent(
                    item=ResponseFunctionToolCall(
                        id=FAKE_RESPONSES_ID,
                        call_id=function_call.call_id,
                        arguments=function_call.arguments,
                        name=function_call.name,
                        type="function_call",
                    ),
                    output_index=function_call_starting_index,
                    type="response.output_item.added",
                )
                # Then, yield the args
                yield ResponseFunctionCallArgumentsDeltaEvent(
                    delta=function_call.arguments,
                    item_id=FAKE_RESPONSES_ID,
                    output_index=function_call_starting_index,
                    type="response.function_call_arguments.delta",
                )
                # Finally, the ResponseOutputItemDone
                yield ResponseOutputItemDoneEvent(
                    item=ResponseFunctionToolCall(
                        id=FAKE_RESPONSES_ID,
                        call_id=function_call.call_id,
                        arguments=function_call.arguments,
                        name=function_call.name,
                        type="function_call",
                    ),
                    output_index=function_call_starting_index,
                    type="response.output_item.done",
                )

            # Finally, send the Response completed event
            outputs: list[ResponseOutputItem] = []
            if state.text_content_index_and_output or state.refusal_content_index_and_output:
                assistant_msg = ResponseOutputMessage(
                    id=FAKE_RESPONSES_ID,
                    content=[],
                    role="assistant",
                    type="message",
                    status="completed",
                )
                if state.text_content_index_and_output:
                    assistant_msg.content.append(state.text_content_index_and_output[1])
                if state.refusal_content_index_and_output:
                    assistant_msg.content.append(state.refusal_content_index_and_output[1])
                outputs.append(assistant_msg)

                # send a ResponseOutputItemDone for the assistant message
                yield ResponseOutputItemDoneEvent(
                    item=assistant_msg,
                    output_index=0,
                    type="response.output_item.done",
                )

            for function_call in state.function_calls.values():
                outputs.append(function_call)

            final_response = response.model_copy()
            final_response.output = outputs

            # Get final token counts using consistent method
            input_tokens = estimated_input_tokens
            output_tokens = estimated_output_tokens
            
            # Use API token counts if available and reasonable
            if usage and hasattr(usage, 'prompt_tokens') and usage.prompt_tokens > 0:
                input_tokens = usage.prompt_tokens
            if usage and hasattr(usage, 'completion_tokens') and usage.completion_tokens > 0:
                output_tokens = usage.completion_tokens
                
            # # Debug information
            # print(f"\nDEBUG CONSISTENT TOKEN COUNTS - Streaming final tokens: input={input_tokens}, output={output_tokens}, total={input_tokens + output_tokens}")

            # Create a proper usage object with our token counts
            final_response.usage = ResponseUsage(
                input_tokens=input_tokens,
                output_tokens=output_tokens,
                total_tokens=input_tokens + output_tokens,
                output_tokens_details=OutputTokensDetails(
                    reasoning_tokens=usage.completion_tokens_details.reasoning_tokens
                    if usage and hasattr(usage, 'completion_tokens_details') 
                    and usage.completion_tokens_details
                    and hasattr(usage.completion_tokens_details, 'reasoning_tokens')
                    and usage.completion_tokens_details.reasoning_tokens
                    else 0
                ),
                input_tokens_details={
                    "prompt_tokens": input_tokens,
                    "cached_tokens": usage.prompt_tokens_details.cached_tokens
                    if usage and hasattr(usage, 'prompt_tokens_details')
                    and usage.prompt_tokens_details
                    and hasattr(usage.prompt_tokens_details, 'cached_tokens')
                    and usage.prompt_tokens_details.cached_tokens
                    else 0
                },
            )

            yield ResponseCompletedEvent(
                response=final_response,
                type="response.completed",
            )
            
            # Update token totals for CLI display
            if final_response.usage:
                # Always update the total counters with the best available counts
                self.total_input_tokens += final_response.usage.input_tokens
                self.total_output_tokens += final_response.usage.output_tokens
                if (final_response.usage.output_tokens_details and 
                    hasattr(final_response.usage.output_tokens_details, 'reasoning_tokens')):
                    self.total_reasoning_tokens += final_response.usage.output_tokens_details.reasoning_tokens
            
            # Prepare final statistics for display
            interaction_input = final_response.usage.input_tokens if final_response.usage else 0
            interaction_output = final_response.usage.output_tokens if final_response.usage else 0
            total_input = getattr(self, 'total_input_tokens', 0)
            total_output = getattr(self, 'total_output_tokens', 0)
            
            # Calculate costs using the same token counts - ensure model is a string
            model_name = str(self.model)
            interaction_cost = calculate_model_cost(model_name, interaction_input, interaction_output)
            total_cost = calculate_model_cost(model_name, total_input, total_output)
            
            # Explicit conversion to float with fallback to ensure they're never None or 0
            interaction_cost = max(float(interaction_cost if interaction_cost is not None else 0.0), 0.00001)
            total_cost = max(float(total_cost if total_cost is not None else 0.0), 0.00001)
            
            
            # Create final stats with explicit type conversion for all values
            final_stats = {
                "interaction_input_tokens": int(interaction_input),
                "interaction_output_tokens": int(interaction_output),
                "interaction_reasoning_tokens": int(
                    final_response.usage.output_tokens_details.reasoning_tokens 
                    if final_response.usage and final_response.usage.output_tokens_details
                    and hasattr(final_response.usage.output_tokens_details, 'reasoning_tokens')
                    else 0
                ),
                "total_input_tokens": int(total_input),
                "total_output_tokens": int(total_output),
                "total_reasoning_tokens": int(getattr(self, 'total_reasoning_tokens', 0)),
                "interaction_cost": float(interaction_cost),
                "total_cost": float(total_cost),
            }
            
            # At the end of streaming, finish the streaming context if we were using it
            if streaming_context:
                # Create a direct copy of the costs to ensure they remain as floats
                direct_stats = final_stats.copy()
                direct_stats["interaction_cost"] = float(interaction_cost)
                direct_stats["total_cost"] = float(total_cost)
                # Use the direct copy with guaranteed float costs
                finish_agent_streaming(streaming_context, direct_stats)
                
                # Add visual separation after agent output completes
                print("\n")
            # If we're not using rich streaming and not suppressing output, use old method
            elif not self.suppress_final_output and final_response.output and any(isinstance(item, ResponseOutputMessage) for item in final_response.output):
                # Find the assistant message to print
                for item in final_response.output:
                    if isinstance(item, ResponseOutputMessage) and item.role == 'assistant':
                        cli_print_agent_messages(
                            agent_name=getattr(self, 'agent_name', 'Agent'),
                            message=item,
                            counter=getattr(self, 'interaction_counter', 0),
                            model=str(self.model),
                            debug=False,
                            interaction_input_tokens=interaction_input,
                            interaction_output_tokens=interaction_output,
                            interaction_reasoning_tokens=final_stats["interaction_reasoning_tokens"],
                            total_input_tokens=total_input,
                            total_output_tokens=total_output,
                            total_reasoning_tokens=final_stats["total_reasoning_tokens"],
                            interaction_cost=interaction_cost,
                            total_cost=total_cost,
                        )
                        
                        # Add visual separation after message
                        print("\n")
                        break

            # --- Add assistant tool call(s) to message_history at the end of streaming ---
            for tool_call_msg in streamed_tool_calls:
                add_to_message_history(tool_call_msg)
           # If there was only text output, add that as an assistant message
            if (not streamed_tool_calls) and state.text_content_index_and_output and state.text_content_index_and_output[1].text:
                asst_msg = {
                    "role": "assistant",
                    "content": state.text_content_index_and_output[1].text
                }
                add_to_message_history(asst_msg)

            if tracing.include_data():
                span_generation.span_data.output = [final_response.model_dump()]

            span_generation.span_data.usage = {
                "input_tokens": input_tokens,
                "output_tokens": output_tokens,
            }

            # To avoid duplicate tool output display, we need to track tool calls
            # Add this after the completion response is received
            
            if not stream and hasattr(response, 'choices') and len(response.choices) > 0:
                # For non-streaming responses, make sure we capture tool call IDs
                # to prevent duplicate printing
                choice = response.choices[0]
                if hasattr(choice, 'message') and hasattr(choice.message, 'tool_calls'):
                    for tool_call in choice.message.tool_calls:
                        if hasattr(tool_call, 'id'):
                            # Register this tool call ID as already seen
                            from cai.util import cli_print_tool_output
                            if not hasattr(cli_print_tool_output, '_seen_calls'):
                                cli_print_tool_output._seen_calls = {}
                            cli_print_tool_output._seen_calls[tool_call.id] = True

    @overload
    async def _fetch_response(
        self,
        system_instructions: str | None,
        input: str | list[TResponseInputItem],
        model_settings: ModelSettings,
        tools: list[Tool],
        output_schema: AgentOutputSchema | None,
        handoffs: list[Handoff],
        span: Span[GenerationSpanData],
        tracing: ModelTracing,
        stream: Literal[True],
    ) -> tuple[Response, AsyncStream[ChatCompletionChunk]]: ...

    @overload
    async def _fetch_response(
        self,
        system_instructions: str | None,
        input: str | list[TResponseInputItem],
        model_settings: ModelSettings,
        tools: list[Tool],
        output_schema: AgentOutputSchema | None,
        handoffs: list[Handoff],
        span: Span[GenerationSpanData],
        tracing: ModelTracing,
        stream: Literal[False],
    ) -> ChatCompletion: ...

    async def _fetch_response(
        self,
        system_instructions: str | None,
        input: str | list[TResponseInputItem],
        model_settings: ModelSettings,
        tools: list[Tool],
        output_schema: AgentOutputSchema | None,
        handoffs: list[Handoff],
        span: Span[GenerationSpanData],
        tracing: ModelTracing,
        stream: bool = False,
    ) -> ChatCompletion | tuple[Response, AsyncStream[ChatCompletionChunk]]:

        # start by re-fetching self.is_ollama
        self.is_ollama = os.getenv('OLLAMA') is not None and os.getenv('OLLAMA').lower() == 'true'

        converted_messages = _Converter.items_to_messages(input)

        if system_instructions:
            converted_messages.insert(
                0,
                {
                    "content": system_instructions,
                    "role": "system",
                },
            )
        if tracing.include_data():
            span.span_data.input = converted_messages

        parallel_tool_calls = (
            True if model_settings.parallel_tool_calls and tools and len(tools) > 0 else NOT_GIVEN
        )
        tool_choice = _Converter.convert_tool_choice(model_settings.tool_choice)
        response_format = _Converter.convert_response_format(output_schema)
        converted_tools = [ToolConverter.to_openai(tool) for tool in tools] if tools else []

        for handoff in handoffs:
            converted_tools.append(ToolConverter.convert_handoff_tool(handoff))

        if _debug.DONT_LOG_MODEL_DATA:
            logger.debug("Calling LLM")
        else:
            logger.debug(
                f"{json.dumps(converted_messages, indent=2)}\n"
                f"Tools:\n{json.dumps(converted_tools, indent=2)}\n"
                f"Stream: {stream}\n"
                f"Tool choice: {tool_choice}\n"
                f"Response format: {response_format}\n"
                f"Using OLLAMA: {self.is_ollama}\n"
            )

        # Match the behavior of Responses where store is True when not given
        store = model_settings.store if model_settings.store is not None else True

        # Prepare kwargs for the API call
        kwargs = {
            "model": self.model,
            "messages": converted_messages,
            "tools": converted_tools or NOT_GIVEN,
            "temperature": self._non_null_or_not_given(model_settings.temperature),
            "top_p": self._non_null_or_not_given(model_settings.top_p),
            "frequency_penalty": self._non_null_or_not_given(model_settings.frequency_penalty),
            "presence_penalty": self._non_null_or_not_given(model_settings.presence_penalty),
            "max_tokens": self._non_null_or_not_given(model_settings.max_tokens),
            "tool_choice": tool_choice,
            "response_format": response_format,
            "parallel_tool_calls": parallel_tool_calls,
            "stream": stream,
            "stream_options": {"include_usage": True} if stream else NOT_GIVEN,
            "store": store,
            "extra_headers": _HEADERS,
        }

<<<<<<< HEAD
      

        # Error encountered: Error code: 400 - {'error': {'code': 'invalid_request_error', 
        #     'message': "'tool_choice' is only allowed when 'tools' are specified", 
        #     'type': 'invalid_request_error', 'param': None}}
        #
        # Only remove tool_choice if model starts with "gpt" and has no tools
        if self.model.startswith("gpt") and not converted_tools:
            kwargs.pop("tool_choice", None)
            
        # TODO: review this. Remove tool_choice for Anthropic/Claude models when no tools are provided
        if ("claude" in str(self.model).lower() or "anthropic" in str(self.model).lower()) and not converted_tools:
            kwargs.pop("tool_choice", None)

        # Model adjustments
        if any(x in self.model for x in ["claude"]):
            litellm.drop_params = True
            # BadRequestError encountered: litellm.BadRequestError: AnthropicException - 
            # b'{"type":"error","error":
            #     {"type":"invalid_request_error","message":"store: Extra inputs are not permitted"}}'
            #
            kwargs.pop("store", None)
=======
        # Determine provider based on model string
        model_str = str(self.model).lower()
        
        # Provider-specific adjustments
        if "/" in model_str:
            # Handle provider/model format
            provider = model_str.split("/")[0]
>>>>>>> 8ee1dd33
            
            # Apply provider-specific configurations
            if provider == "deepseek":
                litellm.drop_params = True
                kwargs.pop("parallel_tool_calls", None)
                # Remove tool_choice if no tools are specified
                if not converted_tools:
                    kwargs.pop("tool_choice", None)
            elif provider == "claude":
                litellm.drop_params = True
                kwargs.pop("store", None)
                # Remove tool_choice if no tools are specified
                if not converted_tools:
                    kwargs.pop("tool_choice", None)
            elif provider == "gemini":
                kwargs.pop("parallel_tool_calls", None)
                # Add any specific gemini settings if needed
        else:
            # Handle models without provider prefix
            if "claude" in model_str:
                litellm.drop_params = True
                # Remove store parameter which isn't supported by Anthropic
                kwargs.pop("store", None)
                # Remove tool_choice if no tools are specified
                if not converted_tools:
                    kwargs.pop("tool_choice", None)
            elif "gemini" in model_str:
                kwargs.pop("parallel_tool_calls", None)
            elif "qwen" in model_str or ":" in model_str:
                # Handle Ollama-served models with custom formats (e.g., qwen2.5:14b)
                # These typically need the Ollama provider
                litellm.drop_params = True
                kwargs.pop("parallel_tool_calls", None)
                # These models may not support certain parameters
                if not converted_tools:
                    kwargs.pop("tool_choice", None)
                # Don't add custom_llm_provider here to avoid duplication with Ollama provider
                if self.is_ollama:
                    # Clean kwargs for ollama to avoid parameter conflicts
                    for param in ["custom_llm_provider"]:
                        kwargs.pop(param, None)
            elif any(x in model_str for x in ["o1", "o3", "o4"]):
                # Handle OpenAI reasoning models (o1, o3, o4)
                kwargs.pop("parallel_tool_calls", None)
                # Add reasoning effort if provided
                if hasattr(model_settings, "reasoning_effort"):
                    kwargs["reasoning_effort"] = model_settings.reasoning_effort

        
        # Filter out NotGiven values to avoid JSON serialization issues
        filtered_kwargs = {}
        for key, value in kwargs.items():
            if value is not NOT_GIVEN:
                filtered_kwargs[key] = value
        kwargs = filtered_kwargs
        
        try:
            if self.is_ollama:
                return await self._fetch_response_litellm_ollama(kwargs, model_settings, tool_choice, stream, parallel_tool_calls)
            else:
                return await self._fetch_response_litellm_openai(kwargs, model_settings, tool_choice, stream, parallel_tool_calls)
                
        except litellm.exceptions.BadRequestError as e:
            # print(color("BadRequestError encountered: " + str(e), fg="yellow"))
            if "LLM Provider NOT provided" in str(e):
                model_str = str(self.model).lower()
                provider = None
                is_qwen = "qwen" in model_str or ":" in model_str
                
                # Special handling for Qwen models
                if is_qwen:
                    try:
                        # Use the specialized Qwen approach first
                        return await self._fetch_response_litellm_ollama(kwargs, model_settings, tool_choice, stream, parallel_tool_calls)
                    except Exception as qwen_e:
                        print(qwen_e)
                        # If that fails, try our direct OpenAI approach
                        qwen_params = kwargs.copy()
                        qwen_params["api_base"] = get_ollama_api_base()
                        qwen_params["custom_llm_provider"] = "openai"  # Use openai provider
                        
                        # Make sure tools are passed
                        if "tools" in kwargs and kwargs["tools"]:
                            qwen_params["tools"] = kwargs["tools"]
                        if "tool_choice" in kwargs and kwargs["tool_choice"] is not NOT_GIVEN:
                            qwen_params["tool_choice"] = kwargs["tool_choice"]
                        
                        try:
                            if stream:
                                # Streaming case
                                response = Response(
                                    id=FAKE_RESPONSES_ID,
                                    created_at=time.time(),
                                    model=self.model,
                                    object="response",
                                    output=[],
                                    tool_choice="auto" if tool_choice is None or tool_choice == NOT_GIVEN else cast(Literal["auto", "required", "none"], tool_choice),
                                    top_p=model_settings.top_p,
                                    temperature=model_settings.temperature,
                                    tools=[],
                                    parallel_tool_calls=parallel_tool_calls or False,
                                )
                                stream_obj = await litellm.acompletion(**qwen_params)
                                return response, stream_obj
                            else:
                                # Non-streaming case
                                ret = litellm.completion(**qwen_params)
                                return ret
                        except Exception as direct_e:
                            # All approaches failed, log and raise the original error
                            print(f"All Qwen approaches failed. Original error: {str(e)}, Direct error: {str(direct_e)}")
                            raise e
                
                # Try to detect provider from model string
                if "/" in model_str:
                    provider = model_str.split("/")[0]
                
                if provider:
                    # Add provider-specific settings based on detected provider
                    provider_kwargs = kwargs.copy()
                    if provider == "deepseek":
                        provider_kwargs["custom_llm_provider"] = "deepseek"
                    elif provider == "claude" or "claude" in model_str:
                        provider_kwargs["custom_llm_provider"] = "anthropic"
                    elif provider == "gemini":
                        provider_kwargs["custom_llm_provider"] = "gemini"
                    else:
                        # For unknown providers, try ollama as fallback
                        return await self._fetch_response_litellm_ollama(kwargs, model_settings, tool_choice, stream, parallel_tool_calls)
                        
            elif ("An assistant message with 'tool_calls'" in str(e) or
                "`tool_use` blocks must be followed by a user message with `tool_result`" in str(e)):  # noqa: E501 # pylint: disable=C0301
                print(f"Error: {str(e)}")
                # NOTE: EDGE CASE: Report Agent CTRL C error
                #
                # This fix CTRL-C error when message list is incomplete
                # When a tool is not finished but the LLM generates a tool call
                kwargs["messages"] = fix_message_list(kwargs["messages"])
                return await self._fetch_response_litellm_openai(kwargs, model_settings, tool_choice, stream, parallel_tool_calls)

            # this captures an error related to the fact
            # that the messages list contains an empty
            # content position
            elif "expected a string, got null" in str(e):
                print(f"Error: {str(e)}")
                # Fix for null content in messages
                kwargs["messages"] = [
                    msg if msg.get("content") is not None else
                    {**msg, "content": ""} for msg in kwargs["messages"]
                ]
                return await self._fetch_response_litellm_openai(kwargs, model_settings, tool_choice, stream, parallel_tool_calls)

            # Handle Anthropic error for empty text content blocks
            elif ("text content blocks must be non-empty" in str(e) or
                "cache_control cannot be set for empty text blocks" in str(e)):  # noqa

                # Print the error message only once
                print(f"Error: {str(e)}") if not self.empty_content_error_shown else None
                self.empty_content_error_shown = True

                # Fix for empty content in messages for Anthropic models
                kwargs["messages"] = [
                    msg if msg.get("content") not in [None, ""] else
                    {
                        **msg,
                        "content": "Empty content block"
                    } for msg in kwargs["messages"]
                ]
                return await self._fetch_response_litellm_openai(kwargs, model_settings, tool_choice, stream, parallel_tool_calls)
            else:
                raise e
        except litellm.exceptions.RateLimitError as e:
            print("Rate Limit Error:" + str(e))
            # Try to extract retry delay from error response or use default
            retry_delay = 60  # Default delay in seconds
            try:
                # Extract the JSON part from the error message
                json_str = str(e.message).split('VertexAIException - ')[-1]
                error_details = json.loads(json_str)

                retry_info = next(
                    (detail for detail in error_details.get('error', {}).get('details', [])
                        if detail.get('@type') == 'type.googleapis.com/google.rpc.RetryInfo'),
                    None
                )
                if retry_info and 'retryDelay' in retry_info:
                    retry_delay = int(retry_info['retryDelay'].rstrip('s'))
            except Exception as parse_error:
                print(f"Could not parse retry delay, using default: {parse_error}")

            print(f"Waiting {retry_delay} seconds before retrying...")
            time.sleep(retry_delay)

        # fall back to ollama if openai API fails
        except Exception as e:  # pylint: disable=W0718
            print(color("Error encountered: " + str(e), fg="yellow"))
            try:
                return await self._fetch_response_litellm_ollama(kwargs, model_settings, tool_choice, stream, parallel_tool_calls)
            except Exception as execp:  # pylint: disable=W0718
                print("Error: " + str(execp))
                return None

    async def _fetch_response_litellm_openai(
        self,
        kwargs: dict,
        model_settings: ModelSettings,
        tool_choice: ChatCompletionToolChoiceOptionParam | NotGiven,
        stream: bool,
        parallel_tool_calls: bool
    ) -> ChatCompletion | tuple[Response, AsyncStream[ChatCompletionChunk]]:
        """Handle standard LiteLLM API calls for OpenAI and compatible models."""
        if stream:
            # Standard LiteLLM handling for streaming
            ret = litellm.completion(**kwargs)
            stream_obj = await litellm.acompletion(**kwargs)

            response = Response(
                id=FAKE_RESPONSES_ID,
                created_at=time.time(),
                model=self.model,
                object="response",
                output=[],
                tool_choice="auto" if tool_choice is None or tool_choice == NOT_GIVEN else cast(Literal["auto", "required", "none"], tool_choice),
                top_p=model_settings.top_p,
                temperature=model_settings.temperature,
                tools=[],
                parallel_tool_calls=parallel_tool_calls or False,
            )
            return response, stream_obj
        else:
            # Standard OpenAI handling for non-streaming
            ret = litellm.completion(**kwargs)
            return ret
            
    async def _fetch_response_litellm_ollama(
        self,
        kwargs: dict,
        model_settings: ModelSettings,
        tool_choice: ChatCompletionToolChoiceOptionParam | NotGiven,
        stream: bool,
        parallel_tool_calls: bool,
        provider="ollama"
    ) -> ChatCompletion | tuple[Response, AsyncStream[ChatCompletionChunk]]:
        # Extract only supported parameters for Ollama
        ollama_supported_params = {
            "model": kwargs.get("model", ""),
            "messages": kwargs.get("messages", []),
            "stream": kwargs.get("stream", False)
        }
        
        # Add optional parameters if they exist and are not NOT_GIVEN
        for param in ["temperature", "top_p", "max_tokens"]:
            if param in kwargs and kwargs[param] is not NOT_GIVEN:
                ollama_supported_params[param] = kwargs[param]
        
        # Add extra headers if available
        if "extra_headers" in kwargs:
            ollama_supported_params["extra_headers"] = kwargs["extra_headers"]
            
        # Add tools and tool_choice for compatibility with Qwen
        if "tools" in kwargs and kwargs.get("tools") and kwargs.get("tools") is not NOT_GIVEN:
            ollama_supported_params["tools"] = kwargs.get("tools")
            
        if "tool_choice" in kwargs and kwargs.get("tool_choice") is not NOT_GIVEN:
            ollama_supported_params["tool_choice"] = kwargs.get("tool_choice")

        # Remove None values
        ollama_kwargs = {k: v for k, v in ollama_supported_params.items() if v is not None}
        
        # Check if this is a Qwen model
        model_str = str(self.model).lower()
        is_qwen = "qwen" in model_str
                
        api_base = get_ollama_api_base()
        if "ollama" in provider:
            api_base = api_base.rstrip('/v1')
        # Create response object for streaming
        if stream:
            response = Response(
                id=FAKE_RESPONSES_ID,
                created_at=time.time(),
                model=self.model,
                object="response",
                output=[],
                tool_choice="auto" if tool_choice is None or tool_choice == NOT_GIVEN else 
                    cast(Literal["auto", "required", "none"], tool_choice),
                top_p=model_settings.top_p,
                temperature=model_settings.temperature,
                tools=[],
                parallel_tool_calls=parallel_tool_calls or False,
            )
            # Get streaming response
            stream_obj = await litellm.acompletion(
                **ollama_kwargs,
                api_base=api_base,
                custom_llm_provider=provider,
            )
            return response, stream_obj
        else:

        
            # Get completion response
            return litellm.completion(
                **ollama_kwargs,
                api_base=api_base,
                custom_llm_provider=provider,
            )

    def _get_client(self) -> AsyncOpenAI:
        if self._client is None:
            self._client = AsyncOpenAI()
        return self._client

    # Helper function to detect and format function calls from various models
    def _detect_and_format_function_calls(self, delta):
        """
        Helper to detect function calls in different formats and normalize them.
        Handles Qwen specifics where function calls may be formatted differently.
        
        Returns: List of normalized tool calls or None
        """
        # Standard OpenAI-style tool_calls format
        if hasattr(delta, 'tool_calls') and delta.tool_calls:
            return delta.tool_calls
        elif isinstance(delta, dict) and 'tool_calls' in delta and delta['tool_calls']:
            return delta['tool_calls']
        
        # Qwen/Ollama function_call format 
        if isinstance(delta, dict) and 'function_call' in delta:
            function_call = delta['function_call']
            return [{
                'index': 0,
                'id': f"call_{time.time_ns()}",  # Generate a unique ID
                'type': 'function',
                'function': {
                    'name': function_call.get('name', ''),
                    'arguments': function_call.get('arguments', '')
                }
            }]
            
        if isinstance(delta, dict) and 'content' in delta:
            content = delta['content']
            # Try to detect if the content is a JSON string with function call format
            try:
                if isinstance(content, str) and '{' in content and '}' in content:
                    # Try to extract JSON from the content (it might be embedded in text)
                    json_start = content.find('{')
                    json_end = content.rfind('}') + 1
                    if json_start >= 0 and json_end > json_start:
                        json_str = content[json_start:json_end]
                        parsed = json.loads(json_str)
                        if 'name' in parsed and 'arguments' in parsed:
                            # This looks like a function call in JSON format
                            return [{
                                'index': 0,
                                'id': f"call_{time.time_ns()}",  # Generate a unique ID
                                'type': 'function',
                                'function': {
                                    'name': parsed['name'],
                                    'arguments': json.dumps(parsed['arguments']) if isinstance(parsed['arguments'], dict) else parsed['arguments']
                                }
                            }]
            except Exception:
                # If JSON parsing fails, just continue with normal processing
                pass
        
        # Anthropic-style tool_use format
        if hasattr(delta, 'tool_use') and delta.tool_use:
            tool_use = delta.tool_use
            return [{
                'index': 0,
                'id': tool_use.get('id', f"tool_{time.time_ns()}"),
                'type': 'function',
                'function': {
                    'name': tool_use.get('name', ''),
                    'arguments': tool_use.get('input', '{}')
                }
            }]
        elif isinstance(delta, dict) and 'tool_use' in delta and delta['tool_use']:
            tool_use = delta['tool_use']
            return [{
                'index': 0,
                'id': tool_use.get('id', f"tool_{time.time_ns()}"),
                'type': 'function',
                'function': {
                    'name': tool_use.get('name', ''),
                    'arguments': tool_use.get('input', '{}')
                }
            }]
            
        return None


class _Converter:
    @classmethod
    def convert_tool_choice(
        cls, tool_choice: Literal["auto", "required", "none"] | str | None
    ) -> ChatCompletionToolChoiceOptionParam | NotGiven:
        if tool_choice is None:
            return "auto"
        elif tool_choice == "auto":
            return "auto"
        elif tool_choice == "required":
            return "required"
        elif tool_choice == "none":
            return "none"
        else:
            return {
                "type": "function",
                "function": {
                    "name": tool_choice,
                },
            }

    @classmethod
    def convert_response_format(
        cls, final_output_schema: AgentOutputSchema | None
    ) -> ResponseFormat | NotGiven:
        if not final_output_schema or final_output_schema.is_plain_text():
            return None

        return {
            "type": "json_schema",
            "json_schema": {
                "name": "final_output",
                "strict": final_output_schema.strict_json_schema,
                "schema": final_output_schema.json_schema(),
            },
        }

    @classmethod
    def message_to_output_items(cls, message: ChatCompletionMessage) -> list[TResponseOutputItem]:
        items: list[TResponseOutputItem] = []

        message_item = ResponseOutputMessage(
            id=FAKE_RESPONSES_ID,
            content=[],
            role="assistant",
            type="message",
            status="completed",
        )
        if message.content:
            message_item.content.append(
                ResponseOutputText(text=message.content, type="output_text", annotations=[])
            )
        if hasattr(message, 'refusal') and message.refusal:
            message_item.content.append(
                ResponseOutputRefusal(refusal=message.refusal, type="refusal")
            )
        if hasattr(message, 'audio') and message.audio:
            raise AgentsException("Audio is not currently supported")

        if message_item.content:
            items.append(message_item)

        if hasattr(message, 'tool_calls') and message.tool_calls:
            for tool_call in message.tool_calls:
                items.append(
                    ResponseFunctionToolCall(
                        id=FAKE_RESPONSES_ID,
                        call_id=tool_call.id,
                        arguments=tool_call.function.arguments,
                        name=tool_call.function.name,
                        type="function_call",
                    )
                )

        return items

    @classmethod
    def maybe_easy_input_message(cls, item: Any) -> EasyInputMessageParam | None:
        if not isinstance(item, dict):
            return None

        keys = item.keys()
        # EasyInputMessageParam only has these two keys
        if keys != {"content", "role"}:
            return None

        role = item.get("role", None)
        if role not in ("user", "assistant", "system", "developer"):
            return None

        if "content" not in item:
            return None

        return cast(EasyInputMessageParam, item)

    @classmethod
    def maybe_input_message(cls, item: Any) -> Message | None:
        if (
            isinstance(item, dict)
            and item.get("type") == "message"
            and item.get("role")
            in (
                "user",
                "system",
                "developer",
            )
        ):
            return cast(Message, item)

        return None

    @classmethod
    def maybe_file_search_call(cls, item: Any) -> ResponseFileSearchToolCallParam | None:
        if isinstance(item, dict) and item.get("type") == "file_search_call":
            return cast(ResponseFileSearchToolCallParam, item)
        return None

    @classmethod
    def maybe_function_tool_call(cls, item: Any) -> ResponseFunctionToolCallParam | None:
        if isinstance(item, dict) and item.get("type") == "function_call":
            return cast(ResponseFunctionToolCallParam, item)
        return None

    @classmethod
    def maybe_function_tool_call_output(
        cls,
        item: Any,
    ) -> FunctionCallOutput | None:
        if isinstance(item, dict) and item.get("type") == "function_call_output":
            return cast(FunctionCallOutput, item)
        return None

    @classmethod
    def maybe_item_reference(cls, item: Any) -> ItemReference | None:
        if isinstance(item, dict) and item.get("type") == "item_reference":
            return cast(ItemReference, item)
        return None

    @classmethod
    def maybe_response_output_message(cls, item: Any) -> ResponseOutputMessageParam | None:
        # ResponseOutputMessage is only used for messages with role assistant
        if (
            isinstance(item, dict)
            and item.get("type") == "message"
            and item.get("role") == "assistant"
        ):
            return cast(ResponseOutputMessageParam, item)
        return None

    @classmethod
    def extract_text_content(
        cls, content: str | Iterable[ResponseInputContentParam]
    ) -> str | list[ChatCompletionContentPartTextParam]:
        all_content = cls.extract_all_content(content)
        if isinstance(all_content, str):
            return all_content
        out: list[ChatCompletionContentPartTextParam] = []
        for c in all_content:
            if c.get("type") == "text":
                out.append(cast(ChatCompletionContentPartTextParam, c))
        return out

    @classmethod
    def extract_all_content(
        cls, content: str | Iterable[ResponseInputContentParam]
    ) -> str | list[ChatCompletionContentPartParam]:
        if isinstance(content, str):
            return content
        out: list[ChatCompletionContentPartParam] = []

        for c in content:
            if isinstance(c, dict) and c.get("type") == "input_text":
                casted_text_param = cast(ResponseInputTextParam, c)
                out.append(
                    ChatCompletionContentPartTextParam(
                        type="text",
                        text=casted_text_param["text"],
                    )
                )
            elif isinstance(c, dict) and c.get("type") == "input_image":
                casted_image_param = cast(ResponseInputImageParam, c)
                if "image_url" not in casted_image_param or not casted_image_param["image_url"]:
                    raise UserError(
                        f"Only image URLs are supported for input_image {casted_image_param}"
                    )
                out.append(
                    ChatCompletionContentPartImageParam(
                        type="image_url",
                        image_url={
                            "url": casted_image_param["image_url"],
                            "detail": casted_image_param["detail"],
                        },
                    )
                )
            elif isinstance(c, dict) and c.get("type") == "input_file":
                raise UserError(f"File uploads are not supported for chat completions {c}")
            else:
                raise UserError(f"Unknown content: {c}")
        return out

    @classmethod
    def items_to_messages(
        cls,
        items: str | Iterable[TResponseInputItem],
    ) -> list[ChatCompletionMessageParam]:
        """
        Convert a sequence of 'Item' objects into a list of ChatCompletionMessageParam.

        Rules:
        - EasyInputMessage or InputMessage (role=user) => ChatCompletionUserMessageParam
        - EasyInputMessage or InputMessage (role=system) => ChatCompletionSystemMessageParam
        - EasyInputMessage or InputMessage (role=developer) => ChatCompletionDeveloperMessageParam
        - InputMessage (role=assistant) => Start or flush a ChatCompletionAssistantMessageParam
        - response_output_message => Also produces/flushes a ChatCompletionAssistantMessageParam
        - tool calls get attached to the *current* assistant message, or create one if none.
        - tool outputs => ChatCompletionToolMessageParam
        """

        if isinstance(items, str):
            return [
                ChatCompletionUserMessageParam(
                    role="user",
                    content=items,
                )
            ]

        result: list[ChatCompletionMessageParam] = []
        current_assistant_msg: ChatCompletionAssistantMessageParam | None = None

        def flush_assistant_message() -> None:
            nonlocal current_assistant_msg
            if current_assistant_msg is not None:
                # The API doesn't support empty arrays for tool_calls
                if not current_assistant_msg.get("tool_calls"):
                    del current_assistant_msg["tool_calls"]
                result.append(current_assistant_msg)
                current_assistant_msg = None

        def ensure_assistant_message() -> ChatCompletionAssistantMessageParam:
            nonlocal current_assistant_msg
            if current_assistant_msg is None:
                current_assistant_msg = ChatCompletionAssistantMessageParam(role="assistant")
                current_assistant_msg["tool_calls"] = []
            return current_assistant_msg

        for item in items:
            # 1) Check easy input message
            if easy_msg := cls.maybe_easy_input_message(item):
                role = easy_msg["role"]
                content = easy_msg["content"]

                if role == "user":
                    flush_assistant_message()
                    msg_user: ChatCompletionUserMessageParam = {
                        "role": "user",
                        "content": cls.extract_all_content(content),
                    }
                    result.append(msg_user)
                elif role == "system":
                    flush_assistant_message()
                    msg_system: ChatCompletionSystemMessageParam = {
                        "role": "system",
                        "content": cls.extract_text_content(content),
                    }
                    result.append(msg_system)
                elif role == "developer":
                    flush_assistant_message()
                    msg_developer: ChatCompletionDeveloperMessageParam = {
                        "role": "developer",
                        "content": cls.extract_text_content(content),
                    }
                    result.append(msg_developer)
                elif role == "assistant":
                    flush_assistant_message()
                    msg_assistant: ChatCompletionAssistantMessageParam = {
                        "role": "assistant",
                        "content": cls.extract_text_content(content),
                    }
                    result.append(msg_assistant)
                else:
                    raise UserError(f"Unexpected role in easy_input_message: {role}")

            # 2) Check input message
            elif in_msg := cls.maybe_input_message(item):
                role = in_msg["role"]
                content = in_msg["content"]
                flush_assistant_message()

                if role == "user":
                    msg_user = {
                        "role": "user",
                        "content": cls.extract_all_content(content),
                    }
                    result.append(msg_user)
                elif role == "system":
                    msg_system = {
                        "role": "system",
                        "content": cls.extract_text_content(content),
                    }
                    result.append(msg_system)
                elif role == "developer":
                    msg_developer = {
                        "role": "developer",
                        "content": cls.extract_text_content(content),
                    }
                    result.append(msg_developer)
                else:
                    raise UserError(f"Unexpected role in input_message: {role}")

            # 3) response output message => assistant
            elif resp_msg := cls.maybe_response_output_message(item):
                flush_assistant_message()
                new_asst = ChatCompletionAssistantMessageParam(role="assistant")
                contents = resp_msg["content"]

                text_segments = []
                for c in contents:
                    if c["type"] == "output_text":
                        text_segments.append(c["text"])
                    elif c["type"] == "refusal":
                        new_asst["refusal"] = c["refusal"]
                    elif c["type"] == "output_audio":
                        # Can't handle this, b/c chat completions expects an ID which we dont have
                        raise UserError(
                            f"Only audio IDs are supported for chat completions, but got: {c}"
                        )
                    else:
                        raise UserError(f"Unknown content type in ResponseOutputMessage: {c}")

                if text_segments:
                    combined = "\n".join(text_segments)
                    new_asst["content"] = combined

                new_asst["tool_calls"] = []
                current_assistant_msg = new_asst

            # 4) function/file-search calls => attach to assistant
            elif file_search := cls.maybe_file_search_call(item):
                asst = ensure_assistant_message()
                tool_calls = list(asst.get("tool_calls", []))
                new_tool_call = ChatCompletionMessageToolCallParam(
                    id=file_search["id"],
                    type="function",
                    function={
                        "name": "file_search_call",
                        "arguments": json.dumps(
                            {
                                "queries": file_search.get("queries", []),
                                "status": file_search.get("status"),
                            }
                        ),
                    },
                )
                tool_calls.append(new_tool_call)
                asst["tool_calls"] = tool_calls

            elif func_call := cls.maybe_function_tool_call(item):
                asst = ensure_assistant_message()
                tool_calls = list(asst.get("tool_calls", []))
                
                # Save the tool call details for later matching with output
                if not hasattr(cls, 'recent_tool_calls'):
                    cls.recent_tool_calls = {}
                
                # Store the tool call by ID for later reference
                # Also store the current time for execution timing
                import time
                cls.recent_tool_calls[func_call["call_id"]] = {
                    'name': func_call["name"],
                    'arguments': func_call["arguments"],
                    'start_time': time.time(),
                    'execution_info': {
                        'start_time': time.time()
                    }
                }
                
                new_tool_call = ChatCompletionMessageToolCallParam(
                    id=func_call["call_id"],
                    type="function",
                    function={
                        "name": func_call["name"],
                        "arguments": func_call["arguments"],
                    },
                )
                tool_calls.append(new_tool_call)
                asst["tool_calls"] = tool_calls
            
            # 5) function call output => tool message
            elif func_output := cls.maybe_function_tool_call_output(item):
                # Store the output for this call_id
                call_id = func_output["call_id"]
                output_content = func_output["output"]
                
                # Update execution timing if we have the start time
                if hasattr(cls, 'recent_tool_calls') and call_id in cls.recent_tool_calls:
                    tool_call = cls.recent_tool_calls[call_id]
                    if 'start_time' in tool_call:
                        end_time = time.time()
                        tool_execution_time = end_time - tool_call['start_time']
                        
                        # Update the execution info
                        if 'execution_info' in tool_call:
                            tool_call['execution_info']['end_time'] = end_time
                            tool_call['execution_info']['tool_time'] = tool_execution_time
                            
                            # If this is the first tool being executed, record the total time from conversation start
                            if not hasattr(cls, 'conversation_start_time'):
                                cls.conversation_start_time = tool_call['start_time']
                                
                            total_time = end_time - getattr(cls, 'conversation_start_time', tool_call['start_time'])
                            tool_call['execution_info']['total_time'] = total_time
                
                # Store the output so it can be accessed later
                if not hasattr(cls, 'tool_outputs'):
                    cls.tool_outputs = {}
                
                cls.tool_outputs[call_id] = output_content
                
                # Display the tool output immediately with the matched tool call
                from cai.util import cli_print_tool_output
                
                # Check if we're in streaming mode - don't show tool output panel in streaming mode
                is_streaming_enabled = os.environ.get('CAI_STREAM', 'false').lower() == 'true'
                if is_streaming_enabled:
                    # Don't display tool output in streaming mode - it will be handled elsewhere
                    pass  # Just skip the display, but preserve the tool output
                else:
                    # For non-streaming mode, maintain the original behavior
                    # Look up the original tool call to get the name and arguments
                    if hasattr(cls, 'recent_tool_calls') and call_id in cls.recent_tool_calls:
                        tool_call = cls.recent_tool_calls[call_id]
                        tool_name = tool_call.get('name', 'Unknown Tool')
                        tool_args = tool_call.get('arguments', {})
                        execution_info = tool_call.get('execution_info', {})
                        
                        # Get token counts from the OpenAIChatCompletionsModel if available
                        model_instance = None
                        for frame in inspect.stack():
                            if 'self' in frame.frame.f_locals:
                                self_obj = frame.frame.f_locals['self']
                                if isinstance(self_obj, OpenAIChatCompletionsModel):
                                    model_instance = self_obj
                                    break
                        
                        # Always create a token_info dictionary, even if some values are zero
                        token_info = {
                            'interaction_input_tokens': getattr(model_instance, 'interaction_input_tokens', 0),
                            'interaction_output_tokens': getattr(model_instance, 'interaction_output_tokens', 0),
                            'interaction_reasoning_tokens': getattr(model_instance, 'interaction_reasoning_tokens', 0),
                            'total_input_tokens': getattr(model_instance, 'total_input_tokens', 0),
                            'total_output_tokens': getattr(model_instance, 'total_output_tokens', 0),
                            'total_reasoning_tokens': getattr(model_instance, 'total_reasoning_tokens', 0),
                            'model': str(getattr(model_instance, 'model', '')),
                        }
                        
                        # Calculate costs using standard cost model
                        if model_instance and hasattr(model_instance, 'model'):
                            from cai.util import calculate_model_cost
                            model_name = str(model_instance.model)
                            token_info['interaction_cost'] = calculate_model_cost(
                                model_name, 
                                token_info['interaction_input_tokens'], 
                                token_info['interaction_output_tokens']
                            )
                            token_info['total_cost'] = calculate_model_cost(
                                model_name,
                                token_info['total_input_tokens'],
                                token_info['total_output_tokens']
                            )
                        
                        # Use the cli_print_tool_output function with actual token values
                        cli_print_tool_output(
                            tool_name=tool_name, 
                            args=tool_args, 
                            output=output_content, 
                            call_id=call_id,  # Keep call_id for non-streaming mode
                            execution_info=execution_info,
                            token_info=token_info
                        )
                
                # Continue with normal processing
                flush_assistant_message()
                msg: ChatCompletionToolMessageParam = {
                    "role": "tool",
                    "tool_call_id": func_output["call_id"],
                    "content": func_output["output"],
                }
                result.append(msg)

            # 6) item reference => handle or raise
            elif item_ref := cls.maybe_item_reference(item):
                raise UserError(
                    f"Encountered an item_reference, which is not supported: {item_ref}"
                )

            # 7) If we haven't recognized it => fail or ignore
            else:
                raise UserError(f"Unhandled item type or structure: {item}")

        flush_assistant_message()
        return result


class ToolConverter:
    @classmethod
    def to_openai(cls, tool: Tool) -> ChatCompletionToolParam:
        if isinstance(tool, FunctionTool):
            return {
                "type": "function",
                "function": {
                    "name": tool.name,
                    "description": tool.description or "",
                    "parameters": tool.params_json_schema,
                },
            }

        raise UserError(
            f"Hosted tools are not supported with the ChatCompletions API. FGot tool type: "
            f"{type(tool)}, tool: {tool}"
        )

    @classmethod
    def convert_handoff_tool(cls, handoff: Handoff[Any]) -> ChatCompletionToolParam:
        return {
            "type": "function",
            "function": {
                "name": handoff.tool_name,
                "description": handoff.tool_description,
                "parameters": handoff.input_json_schema,
            },
        }<|MERGE_RESOLUTION|>--- conflicted
+++ resolved
@@ -1251,30 +1251,6 @@
             "extra_headers": _HEADERS,
         }
 
-<<<<<<< HEAD
-      
-
-        # Error encountered: Error code: 400 - {'error': {'code': 'invalid_request_error', 
-        #     'message': "'tool_choice' is only allowed when 'tools' are specified", 
-        #     'type': 'invalid_request_error', 'param': None}}
-        #
-        # Only remove tool_choice if model starts with "gpt" and has no tools
-        if self.model.startswith("gpt") and not converted_tools:
-            kwargs.pop("tool_choice", None)
-            
-        # TODO: review this. Remove tool_choice for Anthropic/Claude models when no tools are provided
-        if ("claude" in str(self.model).lower() or "anthropic" in str(self.model).lower()) and not converted_tools:
-            kwargs.pop("tool_choice", None)
-
-        # Model adjustments
-        if any(x in self.model for x in ["claude"]):
-            litellm.drop_params = True
-            # BadRequestError encountered: litellm.BadRequestError: AnthropicException - 
-            # b'{"type":"error","error":
-            #     {"type":"invalid_request_error","message":"store: Extra inputs are not permitted"}}'
-            #
-            kwargs.pop("store", None)
-=======
         # Determine provider based on model string
         model_str = str(self.model).lower()
         
@@ -1282,7 +1258,6 @@
         if "/" in model_str:
             # Handle provider/model format
             provider = model_str.split("/")[0]
->>>>>>> 8ee1dd33
             
             # Apply provider-specific configurations
             if provider == "deepseek":
